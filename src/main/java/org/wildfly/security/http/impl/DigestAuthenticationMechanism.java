/*
 * JBoss, Home of Professional Open Source.
 * Copyright 2016 Red Hat, Inc., and individual contributors
 * as indicated by the @author tags.
 *
 * Licensed under the Apache License, Version 2.0 (the "License");
 * you may not use this file except in compliance with the License.
 * You may obtain a copy of the License at
 *
 *     http://www.apache.org/licenses/LICENSE-2.0
 *
 * Unless required by applicable law or agreed to in writing, software
 * distributed under the License is distributed on an "AS IS" BASIS,
 * WITHOUT WARRANTIES OR CONDITIONS OF ANY KIND, either express or implied.
 * See the License for the specific language governing permissions and
 * limitations under the License.
 */
package org.wildfly.security.http.impl;

import static java.nio.charset.StandardCharsets.UTF_8;
import static org.wildfly.security._private.ElytronMessages.httpDigest;
import static org.wildfly.security.http.HttpConstants.ALGORITHM;
import static org.wildfly.security.http.HttpConstants.AUTH;
import static org.wildfly.security.http.HttpConstants.AUTHORIZATION;
import static org.wildfly.security.http.HttpConstants.BAD_REQUEST;
import static org.wildfly.security.http.HttpConstants.CNONCE;
import static org.wildfly.security.http.HttpConstants.NC;
import static org.wildfly.security.http.HttpConstants.QOP;
import static org.wildfly.security.http.HttpConstants.URI;
import static org.wildfly.security.http.HttpConstants.DOMAIN;
import static org.wildfly.security.http.HttpConstants.MD5;
import static org.wildfly.security.http.HttpConstants.NONCE;
import static org.wildfly.security.http.HttpConstants.OPAQUE;
import static org.wildfly.security.http.HttpConstants.REALM;
import static org.wildfly.security.http.HttpConstants.RESPONSE;
import static org.wildfly.security.http.HttpConstants.STALE;
import static org.wildfly.security.http.HttpConstants.UNAUTHORIZED;
import static org.wildfly.security.http.HttpConstants.USERNAME;
import static org.wildfly.security.http.HttpConstants.WWW_AUTHENTICATE;
import static org.wildfly.security.mechanism.digest.DigestUtil.parseResponse;

import java.io.IOException;
import java.nio.charset.StandardCharsets;
import java.security.MessageDigest;
import java.security.NoSuchAlgorithmException;
import java.security.Provider;
import java.util.Arrays;
import java.util.HashMap;
import java.util.List;
import java.util.function.Supplier;

import javax.security.auth.callback.Callback;
import javax.security.auth.callback.CallbackHandler;
import javax.security.auth.callback.UnsupportedCallbackException;
import javax.security.sasl.AuthorizeCallback;

import org.wildfly.security.auth.callback.AuthenticationCompleteCallback;
import org.wildfly.security.auth.callback.AvailableRealmsCallback;
import org.wildfly.security.http.HttpAuthenticationException;
import org.wildfly.security.http.HttpConstants;
import org.wildfly.security.http.HttpServerAuthenticationMechanism;
import org.wildfly.security.http.HttpServerMechanismsResponder;
import org.wildfly.security.http.HttpServerRequest;
import org.wildfly.security.http.HttpServerResponse;
import org.wildfly.security.mechanism.AuthenticationMechanismException;
import org.wildfly.security.mechanism.digest.DigestQuote;
import org.wildfly.security.mechanism.digest.PasswordDigestObtainer;
import org.wildfly.security.password.interfaces.DigestPassword;
import org.wildfly.security.util.ByteIterator;

/**
 * Implementation of the HTTP DIGEST authentication mechanism as defined in RFC 7616.
 *
 * @author <a href="mailto:darran.lofthouse@jboss.com">Darran Lofthouse</a>
 */
final class DigestAuthenticationMechanism implements HttpServerAuthenticationMechanism {

    private static final String CHALLENGE_PREFIX = "Digest ";
    private static final String OPAQUE_VALUE = "00000000000000000000000000000000";
    private static final byte COLON = ':';

    private final Supplier<Provider[]> providers;
    private final CallbackHandler callbackHandler;
    private final NonceManager nonceManager;
    private final String configuredRealm;
    private final String domain;
<<<<<<< HEAD
    private final String mechanismName;
    private final String algorithm;

    DigestAuthenticationMechanism(CallbackHandler callbackHandler, NonceManager nonceManager, String configuredRealm, String domain, String mechanismName, String algorithm, Supplier<Provider[]> providers) {
=======
    private final boolean validateUri;

    /**
     *
     * @param callbackHandler
     * @param nonceManager
     * @param configuredRealm
     */
    DigestAuthenticationMechanism(CallbackHandler callbackHandler, NonceManager nonceManager, String configuredRealm, String domain, Supplier<Provider[]> providers, String validateUri) {
>>>>>>> 3d5f6704
        this.callbackHandler = callbackHandler;
        this.nonceManager = nonceManager;
        this.configuredRealm = configuredRealm;
        this.domain = domain;
        this.mechanismName = mechanismName;
        this.algorithm = algorithm;
        this.providers = providers;
        this.validateUri = validateUri == null ? true : Boolean.parseBoolean(validateUri);
    }

    @Override
    public String getMechanismName() {
        return mechanismName;
    }

    @Override
    public void evaluateRequest(final HttpServerRequest request) throws HttpAuthenticationException {
        List<String> authorizationValues = request.getRequestHeaderValues(AUTHORIZATION);

        if (authorizationValues != null) {
            for (String current : authorizationValues) {
                if (current.startsWith(CHALLENGE_PREFIX)) {
                    byte[] rawHeader = current.substring(CHALLENGE_PREFIX.length()).getBytes(UTF_8);
                    try {
                        HashMap<String, byte[]> responseTokens = parseResponse(rawHeader, UTF_8, false, httpDigest);
                        validateResponse(responseTokens, request);
                        return;
                    } catch (AuthenticationMechanismException e) {
                        httpDigest.trace("Failed to parse or validate the response", e);
                        request.badRequest(e.toHttpAuthenticationException(), response -> prepareResponse(selectRealm(), response, false));
                        return;
                    }
                }
            }
        }

        request.noAuthenticationInProgress(response -> prepareResponse(selectRealm(), response, false));
    }

    private void validateResponse(HashMap<String, byte[]> responseTokens, final HttpServerRequest request) throws AuthenticationMechanismException, HttpAuthenticationException {
        String nonce = convertToken(NONCE, responseTokens.get(NONCE));
        String messageRealm = convertToken(REALM, responseTokens.get(REALM));
        int nonceCount;
        if (!responseTokens.containsKey(NC)) {
            nonceCount = -1;
        } else {
            String nonceCountHex = convertToken(REALM, responseTokens.get(NC));
            nonceCount = Integer.parseInt(nonceCountHex, 16);
            if (nonceCount < 0) {
                throw httpDigest.invalidNonceCount(nonceCount);
            }
        }
        /*
         * We want to get the nonce checked ASAP so it is recorded as used in case some intermittent failure prevents validation.
         *
         * We act on the validity at the end where we can let the client know if it is stale.
         */
        byte[] salt = messageRealm.getBytes(UTF_8);
        boolean nonceValid = nonceManager.useNonce(nonce, salt, nonceCount);

        String username = convertToken(USERNAME, responseTokens.get(USERNAME));
        byte[] digestUri;
        if (responseTokens.containsKey(URI)) {
            digestUri = responseTokens.get(URI);
        } else {
            throw httpDigest.mechMissingDirective(URI);
        }

        if (!digestUriMatchesRequestUri(request, digestUri)) {
            fail();
            request.authenticationFailed(log.mechResponseTokenMismatch(getMechanismName()), httpResponse -> httpResponse.setStatusCode(BAD_REQUEST));
            return;
        }

        byte[] response;
        if (responseTokens.containsKey(RESPONSE)) {
            response = ByteIterator.ofBytes(responseTokens.get(RESPONSE)).hexDecode().drain();
        } else {
            throw httpDigest.mechMissingDirective(RESPONSE);
        }
        String algorithm = responseTokens.containsKey(ALGORITHM) ?
                convertToken(ALGORITHM, responseTokens.get(ALGORITHM)) : MD5;
        if ( ! this.algorithm.equals(algorithm)) {
            throw httpDigest.mechUnsupportedAlgorithm(algorithm);
        }

        MessageDigest messageDigest;
        try {
            messageDigest = MessageDigest.getInstance(algorithm);
        } catch (NoSuchAlgorithmException e) {
            throw httpDigest.mechMacAlgorithmNotSupported(e);
        }

        if (!checkRealm(messageRealm)) {
            throw httpDigest.mechDisallowedClientRealm(messageRealm);
        }

        String selectedRealm = selectRealm();

        if (username.length() == 0) {
            fail();
            request.authenticationFailed(httpDigest.authenticationFailed(), httpResponse -> prepareResponse(selectedRealm, httpResponse, false));
            return;
        }

        byte[] hA1 = getH_A1(messageDigest, username, messageRealm);

        if (hA1 == null) {
            fail();
            request.authenticationFailed(httpDigest.authenticationFailed(), httpResponse -> prepareResponse(selectedRealm, httpResponse, false));
            return;
        }

        byte[] calculatedResponse = calculateResponseDigest(messageDigest, hA1, nonce, request.getRequestMethod(), digestUri, responseTokens.get(QOP), responseTokens.get(CNONCE), responseTokens.get(NC));

        if (Arrays.equals(response, calculatedResponse) == false) {
            fail();
            request.authenticationFailed(httpDigest.mechResponseTokenMismatch(), httpResponse -> prepareResponse(selectedRealm, httpResponse, false));
            return;
        }

        if (nonceValid == false) {
            request.authenticationInProgress(httpResponse -> prepareResponse(selectedRealm, httpResponse, true));
            return;
        }

        if (authorize(username)) {
            succeed();
            if (nonceCount < 0) {
                request.authenticationComplete(new HttpServerMechanismsResponder() {
                    @Override
                    public void sendResponse(HttpServerResponse response) throws HttpAuthenticationException {
                        sendAuthenticationInfoHeader(response, salt);
                    }
                });
            } else {
                // If we had a nonce count using it would extend the life of the nonce so we don't need to issue a new one.
                request.authenticationComplete();
            }
        } else {
            fail();
            request.authenticationFailed(httpDigest.authorizationFailed(username), httpResponse -> httpResponse.setStatusCode(HttpConstants.FORBIDDEN));
        }
    }

    private void sendAuthenticationInfoHeader(final HttpServerResponse response, byte[] salt) {
        String nextNonce = nonceManager.generateNonce(salt);
        response.addResponseHeader(HttpConstants.AUTHENTICATION_INFO, HttpConstants.NEXT_NONCE + "=\"" + nextNonce + "\"");
    }

    private boolean digestUriMatchesRequestUri(HttpServerRequest request, byte[] digestUri) {
        if (!validateUri) {
            return true;
        }

        java.net.URI requestURI = request.getRequestURI();
        String digestUriStr = new String(digestUri);

        if (requestURI.toString().equals(digestUriStr)) {
            return true;
        } else {
            // digestUri is relative & request is absolute
            String relativeRequestUri;
            String query = requestURI.getQuery();
            if (query == null || query.isEmpty()) {
                relativeRequestUri = requestURI.getPath();
            } else {
                relativeRequestUri = requestURI.getPath() + "?" + requestURI.getQuery();
            }

            return relativeRequestUri.equals(digestUriStr);
        }
    }

    /**
     * Check if realm is offered by the server
     */
    private boolean checkRealm(String realm) throws AuthenticationMechanismException {
        String[] realms = getAvailableRealms();
        if (realms != null) {
            for (String current : realms) {
                if (realm.equals(current)) {
                    return true;
                }
            }
        }
        return false;
    }

    private byte[] calculateResponseDigest(MessageDigest messageDigest, byte[] hA1, String nonce, String method, byte[] digestUri, byte[] qop, byte[] cnonce, byte[] nc) {
        messageDigest.update(method.getBytes(UTF_8));
        messageDigest.update(COLON);
        byte[] hA2 = messageDigest.digest(digestUri);

        messageDigest.update(ByteIterator.ofBytes(hA1).hexEncode().drainToString().getBytes(UTF_8));
        messageDigest.update(COLON);
        messageDigest.update(nonce.getBytes(UTF_8));
        if(qop != null) {
            messageDigest.update(COLON);
            messageDigest.update(nc);
            messageDigest.update(COLON);
            messageDigest.update(cnonce);
            messageDigest.update(COLON);
            messageDigest.update(qop);
        }
        messageDigest.update(COLON);

        return messageDigest.digest(ByteIterator.ofBytes(hA2).hexEncode().drainToString().getBytes(UTF_8));
    }

    private byte[] getH_A1(final MessageDigest messageDigest, final String username, final String messageRealm) throws AuthenticationMechanismException {
        PasswordDigestObtainer obtainer = new PasswordDigestObtainer(callbackHandler, username, messageRealm, httpDigest, DigestPassword.ALGORITHM_DIGEST_MD5, messageDigest, providers, null, true, false);
        return obtainer.handleUserRealmPasswordCallbacks();
    }

    private String convertToken(final String name, final byte[] value) throws AuthenticationMechanismException {
        if (value == null) {
            throw httpDigest.mechMissingDirective(name);
        }

        return new String(value, UTF_8);
    }

    /**
     * Select the realm which should be sent to the client in the challenge.
     *
     * If a realm has been configured it takes priority.
     * Next the first available mechanism realm is selected.
     * If no mechanism is available or mechanism configured realm is not offered by the server, {@link IllegalStateException} is thrown.
     * @throws HttpAuthenticationException
     *
     */
    private String selectRealm() throws HttpAuthenticationException {
        try {
            if (configuredRealm != null) {
                if (!checkRealm(configuredRealm)) {
                    throw httpDigest.digestMechanismInvalidRealm(configuredRealm);
                }
                return configuredRealm;
            }
            String[] realms = getAvailableRealms();
            if (realms != null && realms.length > 0) {
                return realms[0];
            }
            throw httpDigest.digestMechanismRequireRealm();
        } catch (AuthenticationMechanismException e) {
            throw e.toHttpAuthenticationException();
        }
    }

    private String[] getAvailableRealms() throws AuthenticationMechanismException {
        final AvailableRealmsCallback availableRealmsCallback = new AvailableRealmsCallback();
        try {
            callbackHandler.handle(new Callback[] { availableRealmsCallback });
            return availableRealmsCallback.getRealmNames();
        } catch (UnsupportedCallbackException ignored) {
            return new String[0];
        } catch (AuthenticationMechanismException e) {
            throw e;
        } catch (IOException e) {
            throw httpDigest.mechCallbackHandlerFailedForUnknownReason(e);
        }
    }

    private void prepareResponse(String realmName, HttpServerResponse response, boolean stale) throws HttpAuthenticationException {
        StringBuilder sb = new StringBuilder(CHALLENGE_PREFIX);
        sb.append(REALM).append("=\"").append(DigestQuote.quote(realmName)).append("\"");

        if (domain != null) {
            sb.append(", ").append(DOMAIN).append("=\"").append(domain).append("\"");
        }
        sb.append(", ").append(NONCE).append("=\"").append(nonceManager.generateNonce(realmName.getBytes(StandardCharsets.UTF_8))).append("\"");
        sb.append(", ").append(OPAQUE).append("=\"").append(OPAQUE_VALUE).append("\"");
        if (stale) {
            sb.append(", ").append(STALE).append("=true");
        }
        sb.append(", ").append(ALGORITHM).append("=").append(algorithm);
        sb.append(", ").append(QOP).append("=").append(AUTH);

        response.addResponseHeader(WWW_AUTHENTICATE, sb.toString());
        response.setStatusCode(UNAUTHORIZED);
    }

    private boolean authorize(String username) throws AuthenticationMechanismException {
        AuthorizeCallback authorizeCallback = new AuthorizeCallback(username, username);

        try {
            callbackHandler.handle(new Callback[] {authorizeCallback});

            return authorizeCallback.isAuthorized();
        } catch (UnsupportedCallbackException e) {
            return false;
        } catch (Throwable t) {
            throw httpDigest.mechCallbackHandlerFailedForUnknownReason(t);
        }
    }

    private void succeed() throws AuthenticationMechanismException {
        try {
            callbackHandler.handle(new Callback[] { AuthenticationCompleteCallback.SUCCEEDED });
        } catch (Throwable t) {
            throw httpDigest.mechCallbackHandlerFailedForUnknownReason(t);
        }
    }

    private void fail() throws AuthenticationMechanismException {
        try {
            callbackHandler.handle(new Callback[] { AuthenticationCompleteCallback.FAILED });
        } catch (Throwable t) {
            throw httpDigest.mechCallbackHandlerFailedForUnknownReason(t);
        }
    }
}<|MERGE_RESOLUTION|>--- conflicted
+++ resolved
@@ -84,12 +84,8 @@
     private final NonceManager nonceManager;
     private final String configuredRealm;
     private final String domain;
-<<<<<<< HEAD
     private final String mechanismName;
     private final String algorithm;
-
-    DigestAuthenticationMechanism(CallbackHandler callbackHandler, NonceManager nonceManager, String configuredRealm, String domain, String mechanismName, String algorithm, Supplier<Provider[]> providers) {
-=======
     private final boolean validateUri;
 
     /**
@@ -98,8 +94,7 @@
      * @param nonceManager
      * @param configuredRealm
      */
-    DigestAuthenticationMechanism(CallbackHandler callbackHandler, NonceManager nonceManager, String configuredRealm, String domain, Supplier<Provider[]> providers, String validateUri) {
->>>>>>> 3d5f6704
+    DigestAuthenticationMechanism(CallbackHandler callbackHandler, NonceManager nonceManager, String configuredRealm, String domain, String mechanismName, String algorithm, Supplier<Provider[]> providers, String validateUri) {
         this.callbackHandler = callbackHandler;
         this.nonceManager = nonceManager;
         this.configuredRealm = configuredRealm;
@@ -170,7 +165,7 @@
 
         if (!digestUriMatchesRequestUri(request, digestUri)) {
             fail();
-            request.authenticationFailed(log.mechResponseTokenMismatch(getMechanismName()), httpResponse -> httpResponse.setStatusCode(BAD_REQUEST));
+            request.authenticationFailed(httpDigest.mechResponseTokenMismatch(getMechanismName()), httpResponse -> httpResponse.setStatusCode(BAD_REQUEST));
             return;
         }
 
@@ -217,7 +212,7 @@
 
         if (Arrays.equals(response, calculatedResponse) == false) {
             fail();
-            request.authenticationFailed(httpDigest.mechResponseTokenMismatch(), httpResponse -> prepareResponse(selectedRealm, httpResponse, false));
+            request.authenticationFailed(httpDigest.mechResponseTokenMismatch(getMechanismName()), httpResponse -> prepareResponse(selectedRealm, httpResponse, false));
             return;
         }
 
